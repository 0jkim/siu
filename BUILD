If you want to build ns3, you need to install scons (see
http://www.scons.org). scons takes care of building
the whole source tree using your system compiler. scons
0.91.1 and 0.91.96 have been tested and are known to 
work on linux FC5, Mac os X and MinGW.

To start a build, you can just type 'scons' which
will generate a debug shared build by default, located
in the directory 'build-dir/dbg-shared/bin' and
'build-dir/dbg-shared/lib'.

All builds are built with debugging symbols. Debugging
builds enable asserts while optimized builds disable them.
On platforms which support it, rpath is used which means that
the executable binaries generated link explicitely against
the right libraries. This saves you the pain of having to
setup environment variables to point to the right libraries.

1) Options
----------

- verbose: if you have installed scons 0.91.96 or higher, 
  the default build output is terse. To get a more verbose 
  output, you need to set the 'verbose' variable to 'y'.
Example: scons verbose=y
- cflags: flags for the C compiler.
Example: scons cflags="-O3 -ffast-math"
- cxxflags: flags for the C++ compiler.
Example: scons cxxflags="-O3 -ffast-math"
- ldflags: flags for the linker:
Example: scons ldflags="-L/foo -L/bar"
<<<<<<< HEAD
- high-precision-as-double: set to 'y' to make sure that the
  high-precision arithmetics performed by the Time class on
  behalf of the user will use doubles. By default, the code
  uses 128 integers.
Example: scons high-precision-as-double=y
=======
- inheritenv: set to 'y' if you want to make your compiler
  execute within the same environment (env vars) as your own
  shell. This is typically used to make colorgcc work.
Example: scons inheritenv=y
>>>>>>> a4997913

2) Targets
----------

- doc: build the doxygen documentation.
Example: scons doc

- dbg-shared: a debug build using shared libraries.
  The files are built in 'build-dir/dbg-shared/'.
Example: scons dbg-shared

- dbg-static: a debug build using static libraries
  The files are built in 'build-dir/dbg-static/'.
Example: scons dbg-static

- opt-shared: an optimized build using shared libraries.
  The files are built in 'build-dir/opt-shared/'.
Example: scons opt-shared

- opt-static: an optimized build using static libraries.
  The files are built in 'build-dir/opt-static/'.
Example: scons opt-static

- dbg: an alias for dbg-shared
Example: scons dbg

- opt: an alias for opt-shared
Example: scons opt

- all: alias for dbg-shared, dbg-static, opt-shared 
  and opt-static
Example: scons all

- gcov: code coverage analysis. Build a debugging version of
  the code for code coverage analysis in 'build-dir/gcov'. Once
  the code has been built, you can run various applications to
  exercise the code paths. To generate an html report from
  the gcov data, use the lcov-report target

- lcov-report: generate html report of gcov data. The output
  is stored in 'build-dir/lcov-report/'.

- dist: generate a release tarball and zipfile from the 
  source tree. The tarball and zipfile name are generated
  according to the version number stored in the SConstruct
  file.
Example in SConstruct:
ns3 = Ns3 ()
ns3.name = 'foo'
ns3.version = '0.0.10'
Example command: scons dist
Example output files:
foo-0.0.10.tar.gz
foo-0.0.10.zip

- distcheck: generate a release tarball and zipfile and 
  attempt to run the 'all' target for the release tarball.
Example: scons distcheck

3) How the build system works
-----------------------------

The current build system defines what are called "ns3 modules": each module
is a set of source files, normal header files and installable header
files. Each module also depends on a set of other modules. We build
modules automatically in the correct order. That is, we always start
from the module which does not depend on any other module (core) and
proceed with the other modules and make sure that when a module is
built, all the modules it depends upon have already been built.

To build a module, we:
1) generate the .o files
2) link the .o files together 
3) install the installable headers in the common directory
top_build_dir/include/ns3.

This means that if you want to use a header from your own module, you
should just include it: #include "foo.h" but if you want to include a
header from another module, you need to include it with #include
"ns3/bar.h". This allows you to make sure that our "public" ns3 headers
do not conflict with existing system-level headers.   For instance,
if you were to define a header called queue.h, you would include
ns3/queue.h rather than queue.h, when including from a separate module,
since many systems provide a queue.h system include file.  

4) How to add files to a module ?
---------------------------------

In the main SConstruct file, you can add source code
to the add_sources method. For example, to add a foo.cc
file to the core module, we coud do this:
core.add_sources ('foo.cc')
Of course, if this file implements public API, its 
header should be installable:
core.add_inst_headers ('foo.h')

5) How to create a new module ?
-------------------------------

# create a new module. First arg is the name of
# the new module. Second arg is the directory in
# which all source files for this module reside.
my_module = build.Ns3Module ('my', 'src/my_dir')
# add it to build system
ns3.add (my_module)
# specify module dependencies. Here, depends
# on the 'ipv4' and 'core' modules
my_module.add_deps (['core', 'ipv4']) 
# add source code to build located in 
# src/my_dir
my_module.add_sources ([
	'my_a.cc',
	'my_b.cc',
	'my_c.cc'
])
my_module.add_sources ([
	'my_d.cc'
])
# add headers which are not public
my_module.add_headers ([
	'my_a.h',
	'my_c.h'
])
# add headers which are public
my_module.add_inst_headers ([
	'my_b.h'
])
my_module.add_inst_headers ([
	'my_d.h'
])
# if you need to link against an external library,
# you must add 'external' dependencies. Here, the 
# pthread library
my_module.add_external_dep ('pthread')
# by default, a module is conceptually a library. If you
# want to generate an executable from a module you need to:
my_module.set_executable ()
<|MERGE_RESOLUTION|>--- conflicted
+++ resolved
@@ -29,18 +29,15 @@
 Example: scons cxxflags="-O3 -ffast-math"
 - ldflags: flags for the linker:
 Example: scons ldflags="-L/foo -L/bar"
-<<<<<<< HEAD
 - high-precision-as-double: set to 'y' to make sure that the
   high-precision arithmetics performed by the Time class on
   behalf of the user will use doubles. By default, the code
   uses 128 integers.
 Example: scons high-precision-as-double=y
-=======
 - inheritenv: set to 'y' if you want to make your compiler
   execute within the same environment (env vars) as your own
   shell. This is typically used to make colorgcc work.
 Example: scons inheritenv=y
->>>>>>> a4997913
 
 2) Targets
 ----------
