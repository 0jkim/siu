/* -*-  Mode: C++; c-file-style: "gnu"; indent-tabs-mode:nil; -*- */
/*
 * Copyright (c) 2011 Centre Tecnologic de Telecomunicacions de Catalunya (CTTC)
 *
 * This program is free software; you can redistribute it and/or modify
 * it under the terms of the GNU General Public License version 2 as
 * published by the Free Software Foundation;
 *
 * This program is distributed in the hope that it will be useful,
 * but WITHOUT ANY WARRANTY; without even the implied warranty of
 * MERCHANTABILITY or FITNESS FOR A PARTICULAR PURPOSE.  See the
 * GNU General Public License for more details.
 *
 * You should have received a copy of the GNU General Public License
 * along with this program; if not, write to the Free Software
 * Foundation, Inc., 59 Temple Place, Suite 330, Boston, MA  02111-1307  USA
 *
 * Author: Jaume Nin <jnin@cttc.es>
 *         Nicola Baldo <nbaldo@cttc.es>
 */

#ifndef EPC_HELPER_H
#define EPC_HELPER_H

#include <ns3/object.h>
#include <ns3/ipv4-address-helper.h>
#include <ns3/data-rate.h>
#include <ns3/epc-tft.h>
#include <ns3/eps-bearer.h>

namespace ns3 {

class Node;
class NetDevice;
class VirtualNetDevice;
class EpcSgwPgwApplication;
class EpcX2;

/**
 * \brief Helper class to handle the creation of the EPC entities and protocols.
 *
 * This Helper will create an EPC network topology comprising of a
 * single node that implements both the SGW and PGW functionality, and
 * is connected to all the eNBs in the simulation by means of the S1-U
 * interface. 
 */
class EpcHelper : public Object
{
public:
  
  /** 
   * Constructor
   */
  EpcHelper ();

  /** 
   * Destructor
   */  
  virtual ~EpcHelper ();
  
  // inherited from Object
  static TypeId GetTypeId (void);
  virtual void DoDispose ();

  
  /** 
   * Add an eNB to the EPC
   * 
   * \param enbNode the previosuly created eNB node which is to be
   * added to the EPC
   * \param lteEnbNetDevice the LteEnbNetDevice of the eNB node
   */
  void AddEnb (Ptr<Node> enbNode, Ptr<NetDevice> lteEnbNetDevice);

  /** 
   * Simplified UE Attachment somewhat equivalent to NAS EMM Attach
   * Request + ECM PDN Connectivity Request 
   * 
   * \param ueLteDevice the UE device to be attached
   * \param imsi the unique identifier of the UE
   * \param enbDevice the eNB to which the UE is currently connected
   */
  void AttachUe (Ptr<NetDevice> ueLteDevice, uint64_t imsi, Ptr<NetDevice> enbDevice);

  /** 
   * Add an X2 interface between two eNB
   * 
   * \param enbNode1 one eNB peer of the X2 interface
   * \param enbNode2 the other eNB peer of the X2 interface
   */
  void AddX2Interface (Ptr<Node> enbNode1, Ptr<Node> enbNode2);

  void SendHandoverRequest (Ptr<Node> ueNode, Ptr<Node> sourceEnbNode, Ptr<Node> targetEnbNode);


  /** 
   * Activate an EPS bearer, setting up the corresponding S1-U tunnel.
   * 
   * 
   * 
   * \param ueLteDevice the Ipv4-enabled device of the UE, normally
   * connected via the LTE radio interface
   * \param imsi the unique identifier of the UE
   * \param tft the Traffic Flow Template of the new bearer
   * \param bearer struct describing the characteristics of the EPS bearer to be activated
   */
  void ActivateEpsBearer (Ptr<NetDevice> ueLteDevice, uint64_t imsi, Ptr<EpcTft> tft, EpsBearer bearer);


  /** 
   * 
   * \return a pointer to the node implementing PGW
   * functionality. Note that in this particular implementation this
   * node will also hold the SGW functionality. The primary use
   * intended for this method is to allow the user to configure the Gi
   * interface of the PGW, i.e., to connect the PGW to the internet.
   */
  Ptr<Node> GetPgwNode ();

  /** 
   * Assign IPv4 addresses to UE devices
   * 
   * \param ueDevices the set of UE devices
   * 
   * \return the interface container, \see Ipv4AddressHelper::Assign() which has similar semantics
   */
  Ipv4InterfaceContainer AssignUeIpv4Address (NetDeviceContainer ueDevices);


  /** 
   * 
   * \return the address of the Default Gateway to be used by UEs to reach the internet
   */
  Ipv4Address GetUeDefaultGatewayAddress ();



private:

  /**
   * SGW-PGW network element
   */

  /** 
   * helper to assign addresses to UE devices as well as to the TUN device of the SGW/PGW
   */
  Ipv4AddressHelper m_ueAddressHelper; 
  
  Ptr<Node> m_sgwPgw; 
  Ptr<EpcSgwPgwApplication> m_sgwPgwApp;
  Ptr<VirtualNetDevice> m_tunDevice;
  

  /**
   * S1-U interfaces
   */

  /** 
   * helper to assign addresses to S1-U NetDevices 
   */
  Ipv4AddressHelper m_s1uIpv4AddressHelper; 

  DataRate m_s1uLinkDataRate;
  Time     m_s1uLinkDelay;
  uint16_t m_s1uLinkMtu;

  /**
   * UDP port where the GTP-U Socket is bound, fixed by the standard as 2152
   */
  uint16_t m_gtpuUdpPort;

<<<<<<< HEAD
  /**
   * Map storing for each IMSI the corresponding eNB NetDevice
   * 
   */
  std::map<uint64_t, Ptr<NetDevice> > m_imsiEnbDeviceMap;
=======

  /** 
   * helper to assign addresses to X2 NetDevices 
   */
  Ipv4AddressHelper m_x2Ipv4AddressHelper; 

  DataRate m_x2LinkDataRate;
  Time     m_x2LinkDelay;
  uint16_t m_x2LinkMtu;

  /**
   * UDP port where the GTP-U Socket is bound, fixed by the standard as 2152 TODO Check value in the spec
   */
  uint16_t m_x2cUdpPort;
>>>>>>> bf33d1ef

};




} // namespace ns3

#endif // EPC_HELPER_H<|MERGE_RESOLUTION|>--- conflicted
+++ resolved
@@ -169,18 +169,16 @@
    */
   uint16_t m_gtpuUdpPort;
 
-<<<<<<< HEAD
   /**
    * Map storing for each IMSI the corresponding eNB NetDevice
    * 
    */
   std::map<uint64_t, Ptr<NetDevice> > m_imsiEnbDeviceMap;
-=======
-
+  
   /** 
    * helper to assign addresses to X2 NetDevices 
    */
-  Ipv4AddressHelper m_x2Ipv4AddressHelper; 
+  Ipv4AddressHelper m_x2Ipv4AddressHelper;   
 
   DataRate m_x2LinkDataRate;
   Time     m_x2LinkDelay;
@@ -190,7 +188,6 @@
    * UDP port where the GTP-U Socket is bound, fixed by the standard as 2152 TODO Check value in the spec
    */
   uint16_t m_x2cUdpPort;
->>>>>>> bf33d1ef
 
 };
 
