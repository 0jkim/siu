/* -*- Mode:C++; c-file-style:"gnu"; indent-tabs-mode:nil; -*- */
/*
 * Copyright (c) 2011 Centre Tecnologic de Telecomunicacions de Catalunya (CTTC)
 *
 * This program is free software; you can redistribute it and/or modify
 * it under the terms of the GNU General Public License version 2 as
 * published by the Free Software Foundation;
 *
 * This program is distributed in the hope that it will be useful,
 * but WITHOUT ANY WARRANTY; without even the implied warranty of
 * MERCHANTABILITY or FITNESS FOR A PARTICULAR PURPOSE.  See the
 * GNU General Public License for more details.
 *
 * You should have received a copy of the GNU General Public License
 * along with this program; if not, write to the Free Software
 * Foundation, Inc., 59 Temple Place, Suite 330, Boston, MA  02111-1307  USA
 *
 * Author: Marco Miozzo <marco.miozzo@cttc.es>
 */

#ifndef PF_FF_MAC_SCHEDULER_H
#define PF_FF_MAC_SCHEDULER_H

#include <ns3/lte-common.h>
#include <ns3/ff-mac-csched-sap.h>
#include <ns3/ff-mac-sched-sap.h>
#include <ns3/ff-mac-scheduler.h>
#include <vector>
#include <map>
#include <ns3/nstime.h>
#include <ns3/lte-amc.h>


// value for SINR outside the range defined by FF-API, used to indicate that there
// is no CQI for this element
#define NO_SINR -5000

namespace ns3 {


struct pfsFlowPerf_t
{
  Time flowStart;
  unsigned long totalBytesTransmitted; 
  unsigned int lastTtiBytesTrasmitted;
  double lastAveragedThroughput;
};


/**
 * \ingroup ff-api
 * \defgroup FF-API PfFfMacScheduler
 */
/**
 * \ingroup PfFfMacScheduler
 * \brief Implements the SCHED SAP and CSCHED SAP for a Proportional Fair scheduler
 *
 * This class implements the interface defined by the FfMacScheduler abstract class
 */

class PfFfMacScheduler : public FfMacScheduler
{
public:
  /**
   * \brief Constructor
   *
   * Creates the MAC Scheduler interface implementation
   */
  PfFfMacScheduler ();

  /**
   * Destructor
   */
  virtual ~PfFfMacScheduler ();

  // inherited from Object
  virtual void DoDispose (void);
  static TypeId GetTypeId (void);

  // inherited from FfMacScheduler
  virtual void SetFfMacCschedSapUser (FfMacCschedSapUser* s);
  virtual void SetFfMacSchedSapUser (FfMacSchedSapUser* s);
  virtual FfMacCschedSapProvider* GetFfMacCschedSapProvider ();
  virtual FfMacSchedSapProvider* GetFfMacSchedSapProvider ();

  friend class PfSchedulerMemberCschedSapProvider;
  friend class PfSchedulerMemberSchedSapProvider;

private:
  //
  // Implementation of the CSCHED API primitives
  // (See 4.1 for description of the primitives)
  //

  void DoCschedCellConfigReq (const struct FfMacCschedSapProvider::CschedCellConfigReqParameters& params);

  void DoCschedUeConfigReq (const struct FfMacCschedSapProvider::CschedUeConfigReqParameters& params);

  void DoCschedLcConfigReq (const struct FfMacCschedSapProvider::CschedLcConfigReqParameters& params);

  void DoCschedLcReleaseReq (const struct FfMacCschedSapProvider::CschedLcReleaseReqParameters& params);

  void DoCschedUeReleaseReq (const struct FfMacCschedSapProvider::CschedUeReleaseReqParameters& params);

  //
  // Implementation of the SCHED API primitives
  // (See 4.2 for description of the primitives)
  //

  void DoSchedDlRlcBufferReq (const struct FfMacSchedSapProvider::SchedDlRlcBufferReqParameters& params);

  void DoSchedDlPagingBufferReq (const struct FfMacSchedSapProvider::SchedDlPagingBufferReqParameters& params);

  void DoSchedDlMacBufferReq (const struct FfMacSchedSapProvider::SchedDlMacBufferReqParameters& params);

  void DoSchedDlTriggerReq (const struct FfMacSchedSapProvider::SchedDlTriggerReqParameters& params);

  void DoSchedDlRachInfoReq (const struct FfMacSchedSapProvider::SchedDlRachInfoReqParameters& params);

  void DoSchedDlCqiInfoReq (const struct FfMacSchedSapProvider::SchedDlCqiInfoReqParameters& params);

  void DoSchedUlTriggerReq (const struct FfMacSchedSapProvider::SchedUlTriggerReqParameters& params);

  void DoSchedUlNoiseInterferenceReq (const struct FfMacSchedSapProvider::SchedUlNoiseInterferenceReqParameters& params);

  void DoSchedUlSrInfoReq (const struct FfMacSchedSapProvider::SchedUlSrInfoReqParameters& params);

  void DoSchedUlMacCtrlInfoReq (const struct FfMacSchedSapProvider::SchedUlMacCtrlInfoReqParameters& params);

  void DoSchedUlCqiInfoReq (const struct FfMacSchedSapProvider::SchedUlCqiInfoReqParameters& params);


  int GetRbgSize (int dlbandwidth);

  int LcActivePerFlow (uint16_t rnti);

  double EstimateUlSinr (uint16_t rnti, uint16_t rb);
  
  void RefreshDlCqiMaps(void);
  void RefreshUlCqiMaps(void);
  
<<<<<<< HEAD
  void UpdateDlRlcBufferInfo (uint16_t rnti, uint8_t lcid, uint16_t size);
  void UpdateUlRlcBufferInfo (uint16_t rnti, uint16_t size);
=======
  Ptr<LteAmc> m_amc;
>>>>>>> 3ed8c15e

  /*
   * Vectors of UE's LC info
  */
  std::map <LteFlowId_t, FfMacSchedSapProvider::SchedDlRlcBufferReqParameters> m_rlcBufferReq;


  /*
  * Map of UE statistics (per RNTI basis) in downlink
  */
  std::map <uint16_t, pfsFlowPerf_t> m_flowStatsDl;

  /*
  * Map of UE statistics (per RNTI basis)
  */
  std::map <uint16_t, pfsFlowPerf_t> m_flowStatsUl;


  /*
  * Map of UE's DL CQI P01 received
  */
  std::map <uint16_t,uint8_t> m_p10CqiRxed;
  /*
  * Map of UE's timers on DL CQI P01 received
  */
  std::map <uint16_t,uint32_t> m_p10CqiTimers;

  /*
  * Map of UE's DL CQI A30 received
  */
  std::map <uint16_t,SbMeasResult_s> m_a30CqiRxed;
  /*
  * Map of UE's timers on DL CQI A30 received
  */
  std::map <uint16_t,uint32_t> m_a30CqiTimers;

  /*
  * Map of previous allocated UE per RBG
  * (used to retrieve info from UL-CQI)
  */
  std::map <uint16_t, std::vector <uint16_t> > m_allocationMaps;

  /*
  * Map of UEs' UL-CQI per RBG
  */
  std::map <uint16_t, std::vector <double> > m_ueCqi;
  /*
  * Map of UEs' timers on UL-CQI per RBG
  */
  std::map <uint16_t, uint32_t> m_ueCqiTimers;

  /*
  * Map of UE's buffer status reports received
  */
  std::map <uint16_t,uint32_t> m_ceBsrRxed;

  // MAC SAPs
  FfMacCschedSapUser* m_cschedSapUser;
  FfMacSchedSapUser* m_schedSapUser;
  FfMacCschedSapProvider* m_cschedSapProvider;
  FfMacSchedSapProvider* m_schedSapProvider;


  // Internal parameters
  FfMacCschedSapProvider::CschedCellConfigReqParameters m_cschedCellConfig;


  double m_timeWindow;
  uint8_t m_schedTtiDelay; // delay between scheduling and reception (based on m_macChTtiDelay)

  uint16_t m_nextRntiUl; // RNTI of the next user to be served next scheduling in UL
  
  uint32_t m_cqiTimersThreshold; // # of TTIs for which a CQI canbe considered valid

};

} // namespace ns3

#endif /* PF_FF_MAC_SCHEDULER_H */<|MERGE_RESOLUTION|>--- conflicted
+++ resolved
@@ -139,12 +139,9 @@
   void RefreshDlCqiMaps(void);
   void RefreshUlCqiMaps(void);
   
-<<<<<<< HEAD
   void UpdateDlRlcBufferInfo (uint16_t rnti, uint8_t lcid, uint16_t size);
   void UpdateUlRlcBufferInfo (uint16_t rnti, uint16_t size);
-=======
   Ptr<LteAmc> m_amc;
->>>>>>> 3ed8c15e
 
   /*
    * Vectors of UE's LC info
