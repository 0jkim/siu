/* -*-  Mode: C++; c-file-style: "gnu"; indent-tabs-mode:nil; -*- */
/*
 * Copyright (c) 2011 Centre Tecnologic de Telecomunicacions de Catalunya (CTTC)
 *
 * This program is free software; you can redistribute it and/or modify
 * it under the terms of the GNU General Public License version 2 as
 * published by the Free Software Foundation;
 *
 * This program is distributed in the hope that it will be useful,
 * but WITHOUT ANY WARRANTY; without even the implied warranty of
 * MERCHANTABILITY or FITNESS FOR A PARTICULAR PURPOSE.  See the
 * GNU General Public License for more details.
 *
 * You should have received a copy of the GNU General Public License
 * along with this program; if not, write to the Free Software
 * Foundation, Inc., 59 Temple Place, Suite 330, Boston, MA  02111-1307  USA
 *
 * Author: Marco Miozzo <marco.miozzo@cttc.es>
 */

#include <ns3/object.h>
#include <ns3/spectrum-interference.h>
#include <ns3/spectrum-error-model.h>
#include <ns3/log.h>
#include <ns3/test.h>
#include <ns3/simulator.h>
#include <ns3/packet.h>
#include <ns3/ptr.h>
#include <iostream>
#include "ns3/rlc-stats-calculator.h"
#include <ns3/constant-position-mobility-model.h>
#include "ns3/lte-test-rr-ff-mac-scheduler.h"
#include <ns3/eps-bearer.h>
#include <ns3/node-container.h>
#include <ns3/mobility-helper.h>
#include <ns3/net-device-container.h>
#include <ns3/lte-ue-net-device.h>
#include <ns3/lte-enb-net-device.h>
#include <ns3/lte-ue-rrc.h>
#include <ns3/lena-helper.h>
#include "ns3/string.h"
#include "ns3/double.h"
#include <ns3/lte-enb-phy.h>
#include <ns3/lte-ue-phy.h>


NS_LOG_COMPONENT_DEFINE ("LenaTestRrFfMacCheduler");

using namespace ns3;


LenaTestRrFfMacSchedulerSuite::LenaTestRrFfMacSchedulerSuite ()
  : TestSuite ("lte-rr-ff-mac-scheduler", SYSTEM)
{
  NS_LOG_INFO ("creating LenaRrFfMacSchedulerTestCase");


  AddTestCase (new LenaRrFfMacSchedulerTestCase (1,0,3000,1383000,1239000));
  
  // DOWNLINK- DISTANCE 0 -> MCS 28 -> Itbs 26 (from table 7.1.7.2.1-1 of 36.213)
  // 1 user -> 24 PRB at Itbs 26 -> 2196 -> 2196000 bytes/sec
  // 3 users -> 8 PRB at Itbs 26 -> 749 -> 749000 bytes/sec
  // 6 users -> 4 PRB at Itbs 26 -> 373 -> 373000 bytes/sec
  // 9 user -> 2 PRB at Itbs 26 -> 185 -> 185000 bytes/sec
  // 12 users -> 2 PRB at Itbs 26 -> 185 -> 185000 bytes/sec
  // 15 users -> 2 PRB at Itbs 26 * 0.8 -> 148 -> 148000 bytes/sec
  // UPLINK- DISTANCE 0 -> MCS 28 -> Itbs 26 (from table 7.1.7.2.1-1 of 36.213)
  // 1 user -> 25 PRB at Itbs 26 -> 2292 -> 2292000 bytes/sec
  // 3 users -> 8 PRB at Itbs 26 -> 749 -> 749000 bytes/sec
  // 6 users -> 4 PRB at Itbs 26 -> 373 -> 373000 bytes/sec
  // 9 user -> 2 PRB at Itbs 26 -> 185 -> 185000 bytes/sec
  // 12 users -> 2 PRB at Itbs 26 -> 185 -> 185000 bytes/sec
  // 15 users -> 1 PRB at Itbs 26 -> 89 -> 89000 bytes/sec
  AddTestCase (new LenaRrFfMacSchedulerTestCase (1,0,0,2196000,2292000));
  AddTestCase (new LenaRrFfMacSchedulerTestCase (3,0,0,749000,749000));
  AddTestCase (new LenaRrFfMacSchedulerTestCase (6,0,0,373000,373000));
  AddTestCase (new LenaRrFfMacSchedulerTestCase (9,0,0,185000,185000));
  AddTestCase (new LenaRrFfMacSchedulerTestCase (12,0,0,185000,185000));
  AddTestCase (new LenaRrFfMacSchedulerTestCase (15,0,0,148000,89000));

  // DOWNLINK - DISTANCE 3000 -> MCS 22 -> Itbs 20 (from table 7.1.7.2.1-1 of 36.213)
  // 1 user -> 24 PRB at Itbs 20 -> 1383 -> 1383000 bytes/sec
  // 3 users -> 8 PRB at Itbs 20 -> 469 -> 469000 bytes/sec
  // 6 users -> 4 PRB at Itbs 20 -> 233 -> 233000 bytes/sec
  // 9 user -> 2 PRB at Itbs 20 -> 113 -> 113000 bytes/sec
  // 12 users -> 2 PRB at Itbs 20 -> 113 -> 113000 bytes/sec
  // 15 users -> 2 PRB at Itbs 20 * 0.8 -> 90.4 -> 90400 bytes/sec
  // UPLINK - DISTANCE 3000 -> MCS 20 -> Itbs 18 (from table 7.1.7.2.1-1 of 36.213)
  // 1 user -> 25 PRB at Itbs 18 -> 1239 -> 1239000 bytes/sec
  // 3 users -> 8 PRB at Itbs 18 -> 389 -> 389000 bytes/sec
  // 6 users -> 4 PRB at Itbs 18 -> 193 -> 193000 bytes/sec
  // 9 user -> 2 PRB at Itbs 18 -> 97 -> 97000 bytes/sec
  // 12 users -> 2 PRB at Itbs 18 -> 97 -> 97000 bytes/sec
  // 15 users -> 1 PRB at Itbs 18 -> 47 -> 47000 bytes/sec 
  AddTestCase (new LenaRrFfMacSchedulerTestCase (1,0,3000,1383000,1239000));
  AddTestCase (new LenaRrFfMacSchedulerTestCase (3,0,3000,469000,389000));
  AddTestCase (new LenaRrFfMacSchedulerTestCase (6,0,3000,233000,193000));
  AddTestCase (new LenaRrFfMacSchedulerTestCase (9,0,3000,113000,97000));
  AddTestCase (new LenaRrFfMacSchedulerTestCase (12,0,3000,113000,97000));
  AddTestCase (new LenaRrFfMacSchedulerTestCase (15,0,3000,90400,47000));

  // DOWNLINK - DISTANCE 6000 -> MCS 16 -> Itbs 15 (from table 7.1.7.2.1-1 of 36.213)
  // 1 user -> 24 PRB at Itbs 15 -> 903 -> 903000 bytes/sec
  // 3 users -> 8 PRB at Itbs 15 -> 309 -> 309000 bytes/sec
  // 6 users -> 4 PRB at Itbs 15 -> 153 -> 153000 bytes/sec
  // 9 user -> 2 PRB at Itbs 15 -> 75 -> 75000 bytes/sec
  // 12 users -> 2 PRB at Itbs 15 -> 75 -> 75000 bytes/sec
  // 15 users -> 2 PRB at Itbs 15 * 0.8 -> 60 -> 60000 bytes/sec
  // UPLINK - DISTANCE 6000 -> MCS 12 -> Itbs 11 (from table 7.1.7.2.1-1 of 36.213)
  // 1 user -> 25 PRB at Itbs 11 -> 621 -> 621000 bytes/sec
  // 3 users -> 8 PRB at Itbs 11 -> 201 -> 201000 bytes/sec
  // 6 users -> 4 PRB at Itbs 11 -> 97 -> 97000 bytes/sec
  // 9 user -> 2 PRB at Itbs 11 -> 47 -> 47000 bytes/sec
  // 12 users -> 2 PRB at Itbs 11 -> 47 -> 47000 bytes/sec
  // 15 users -> 1 PRB at Itbs 11 -> 22 -> 22000 bytes/sec
  AddTestCase (new LenaRrFfMacSchedulerTestCase (1,0,6000,903000,621000));
  AddTestCase (new LenaRrFfMacSchedulerTestCase (3,0,6000,309000,201000));
  AddTestCase (new LenaRrFfMacSchedulerTestCase (6,0,6000,153000,97000));
  AddTestCase (new LenaRrFfMacSchedulerTestCase (9,0,6000,75000,47000));
  AddTestCase (new LenaRrFfMacSchedulerTestCase (12,0,6000,75000,47000));
  AddTestCase (new LenaRrFfMacSchedulerTestCase (15,0,6000,60000,22000));

  // DOWNLINK - DISTANCE 9000 -> MCS 12 -> Itbs 11 (from table 7.1.7.2.1-1 of 36.213)
  // 1 user -> 24 PRB at Itbs 11 -> 597 -> 597000 bytes/sec
  // 3 users -> 8 PRB at Itbs 11 -> 201 -> 201000 bytes/sec
  // 6 users -> 4 PRB at Itbs 11 -> 97 -> 97000 bytes/sec
  // 9 user -> 2 PRB at Itbs 11 -> 47 -> 47000 bytes/sec
  // 12 users -> 2 PRB at Itbs 11 -> 47 -> 47000 bytes/sec
  // 15 users -> 2 PRB at Itbs 11 * 0.8 -> 37.6 -> 37600 bytes/sec 
  // UPLINK - DISTANCE 9000 -> MCS 8 -> Itbs 8 (from table 7.1.7.2.1-1 of 36.213)
  // 1 user -> 24 PRB at Itbs 8 -> 437 -> 437000 bytes/sec
  // 3 users -> 8 PRB at Itbs 8 -> 137 -> 137000 bytes/sec
  // 6 users -> 4 PRB at Itbs 8 -> 67 -> 67000 bytes/sec
  // 9 user -> 2 PRB at Itbs 8 -> 32 -> 32000 bytes/sec
  // 12 users -> 2 PRB at Itbs 8 -> 32 -> 32000 bytes/sec
  // 15 users -> 1 PRB at Itbs 8 -> 15 -> 15000 bytes/sec
  AddTestCase (new LenaRrFfMacSchedulerTestCase (1,0,9000,597000,437000));
  AddTestCase (new LenaRrFfMacSchedulerTestCase (3,0,9000,201000,137000));
  AddTestCase (new LenaRrFfMacSchedulerTestCase (6,0,9000,97000,67000));
  AddTestCase (new LenaRrFfMacSchedulerTestCase (9,0,9000,47000,32000));
  AddTestCase (new LenaRrFfMacSchedulerTestCase (12,0,9000,47000,32000));
  AddTestCase (new LenaRrFfMacSchedulerTestCase (15,0,9000,37600,15000));

  // DOWNLINK - DISTANCE 15000 -> MCS 6 -> Itbs 6 (from table 7.1.7.2.1-1 of 36.213)
  // 1 user -> 24 PRB at Itbs 6 -> 309 -> 309000 bytes/sec
  // 3 users -> 8 PRB at Itbs 6 -> 101 -> 101000 bytes/sec
  // 6 users -> 4 PRB at Itbs 6 -> 49 -> 49000 bytes/sec
  // 9 user -> 2 PRB at Itbs 6 -> 22 -> 22000 bytes/sec
  // 12 users -> 2 PRB at Itbs 6 -> 22 -> 22000 bytes/sec
  // 15 users -> 2 PRB at Itbs 6 * 0.8 -> 17.6 -> 17600 bytes/sec
  // UPLINK - DISTANCE 15000 -> MCS 6 -> Itbs 6 (from table 7.1.7.2.1-1 of 36.213)
  // 1 user -> 25 PRB at Itbs 6 -> 233 -> 233000 bytes/sec
  // 3 users -> 8 PRB at Itbs 6 -> 69 -> 69000 bytes/sec
  // 6 users -> 4 PRB at Itbs 6 -> 32 -> 32000 bytes/sec
  // 9 user -> 2 PRB at Itbs 6 -> 15 -> 15000 bytes/sec
  // 12 users -> 2 PRB at Itbs 6 -> 15 -> 15000 bytes/sec
  // 15 users -> 1 PRB at Itbs 6 -> 7 -> 7000 bytes/sec
  AddTestCase (new LenaRrFfMacSchedulerTestCase (1,0,15000,309000,233000));
  AddTestCase (new LenaRrFfMacSchedulerTestCase (3,0,15000,101000,69000));
  AddTestCase (new LenaRrFfMacSchedulerTestCase (6,0,15000,49000,32000));
  AddTestCase (new LenaRrFfMacSchedulerTestCase (9,0,15000,22000,15000));
  AddTestCase (new LenaRrFfMacSchedulerTestCase (12,0,15000,22000,15000));
  AddTestCase (new LenaRrFfMacSchedulerTestCase (15,0,15000,17600,7000));

}

static LenaTestRrFfMacSchedulerSuite lenaTestRrFfMacSchedulerSuite;

std::string 
LenaRrFfMacSchedulerTestCase::BuildNameString (uint16_t nUser, uint16_t dist)
{
  std::ostringstream oss;
  oss << nUser << " UEs, distance " << dist << " m";
  return oss.str ();
}

LenaRrFfMacSchedulerTestCase::LenaRrFfMacSchedulerTestCase (uint16_t nUser, uint16_t nLc, uint16_t dist, double thrRefDl, double thrRefUl)
  : TestCase (BuildNameString (nUser, dist)),              
    m_nUser (nUser),
    m_nLc (nLc),
    m_dist (dist),
    m_thrRefDl (thrRefDl),
    m_thrRefUl (thrRefUl)
{
}

LenaRrFfMacSchedulerTestCase::~LenaRrFfMacSchedulerTestCase ()
{
}

void
LenaRrFfMacSchedulerTestCase::DoRun (void)
{
//   LogComponentEnable ("LteEnbRrc", LOG_LEVEL_ALL);
//   LogComponentEnable ("LteUeRrc", LOG_LEVEL_ALL);
//   LogComponentEnable ("LteEnbMac", LOG_LEVEL_ALL);
//   LogComponentEnable ("LteUeMac", LOG_LEVEL_ALL);
//   LogComponentEnable ("LteRlc", LOG_LEVEL_ALL);
// 
//   LogComponentEnable ("LtePhy", LOG_LEVEL_ALL);
//   LogComponentEnable ("LteEnbPhy", LOG_LEVEL_ALL);
//   LogComponentEnable ("LteUePhy", LOG_LEVEL_ALL);

//   LogComponentEnable ("LteSpectrumPhy", LOG_LEVEL_ALL);
//   LogComponentEnable ("LteInterference", LOG_LEVEL_ALL);
//   LogComponentEnable ("LteSinrChunkProcessor", LOG_LEVEL_ALL);
// 
//   LogComponentEnable ("LtePropagationLossModel", LOG_LEVEL_ALL);
//   LogComponentEnable ("LossModel", LOG_LEVEL_ALL);
//   LogComponentEnable ("ShadowingLossModel", LOG_LEVEL_ALL);
//   LogComponentEnable ("PenetrationLossModel", LOG_LEVEL_ALL);
//   LogComponentEnable ("MultipathLossModel", LOG_LEVEL_ALL);
//   LogComponentEnable ("PathLossModel", LOG_LEVEL_ALL);
// 
//   LogComponentEnable ("LteNetDevice", LOG_LEVEL_ALL);
//   LogComponentEnable ("LteUeNetDevice", LOG_LEVEL_ALL);
//   LogComponentEnable ("LteEnbNetDevice", LOG_LEVEL_ALL);

//   LogComponentEnable ("RrFfMacScheduler", LOG_LEVEL_ALL);
  LogComponentEnable ("LenaTestRrFfMacCheduler", LOG_LEVEL_ALL);
//   LogComponentEnable ("LenaHelper", LOG_LEVEL_ALL);
//   LogComponentEnable ("RlcStatsCalculator", LOG_LEVEL_ALL);


  /**
   * Initialize Simulation Scenario: 1 eNB and m_nUser UEs
   */


  Ptr<LenaHelper> lena = CreateObject<LenaHelper> ();
  
  lena->SetAttribute ("PropagationModel", StringValue ("ns3::FriisSpectrumPropagationLossModel"));

  // Create Nodes: eNodeB and UE
  NodeContainer enbNodes;
  NodeContainer ueNodes;
  enbNodes.Create (1);
  ueNodes.Create (m_nUser);

  // Install Mobility Model
  MobilityHelper mobility;
  mobility.SetMobilityModel ("ns3::ConstantPositionMobilityModel");
  mobility.Install (enbNodes);
  mobility.SetMobilityModel ("ns3::ConstantPositionMobilityModel");
  mobility.Install (ueNodes);

  // Create Devices and install them in the Nodes (eNB and UE)
  NetDeviceContainer enbDevs;
  NetDeviceContainer ueDevs;
  lena->SetSchedulerType ("ns3::RrFfMacScheduler");
  enbDevs = lena->InstallEnbDevice (enbNodes);
  ueDevs = lena->InstallUeDevice (ueNodes);

  // Attach a UE to a eNB
  lena->Attach (ueDevs, enbDevs.Get (0));

  // Activate an EPS bearer
  enum EpsBearer::Qci q = EpsBearer::GBR_CONV_VOICE;
  EpsBearer bearer (q);
<<<<<<< HEAD
  lena->ActivateEpsBearer (ueDevs, bearer, LteTft::Default ());

  lena->SetAttribute ("PropagationModel", StringValue ("ns3::FriisSpectrumPropagationLossModel"));
=======
  lena->ActivateEpsBearer (ueDevs, bearer);
  
>>>>>>> 70fe924e

  Ptr<LteEnbNetDevice> lteEnbDev = enbDevs.Get (0)->GetObject<LteEnbNetDevice> ();
  Ptr<LteEnbPhy> enbPhy = lteEnbDev->GetPhy ();
  enbPhy->SetAttribute ("TxPower", DoubleValue (30.0));
  enbPhy->SetAttribute ("NoiseFigure", DoubleValue (5.0));

  // Set UEs' position and power
  for (int i = 0; i < m_nUser; i++)
    {
      Ptr<ConstantPositionMobilityModel> mm = ueNodes.Get (i)->GetObject<ConstantPositionMobilityModel> ();
      mm->SetPosition (Vector (m_dist, 0.0, 0.0));
      Ptr<LteUeNetDevice> lteUeDev = ueDevs.Get (i)->GetObject<LteUeNetDevice> ();
      Ptr<LteUePhy> uePhy = lteUeDev->GetPhy ();
      uePhy->SetAttribute ("TxPower", DoubleValue (23.0));
      uePhy->SetAttribute ("NoiseFigure", DoubleValue (9.0));
    }

  lena->EnableRlcTraces ();
  double simulationTime = 0.4;
  double tolerance = 0.1;
  Simulator::Stop (Seconds (simulationTime));

  Ptr<RlcStatsCalculator> rlcStats = lena->GetRlcStats ();
  rlcStats->SetAttribute ("EpochDuration", TimeValue (Seconds (simulationTime)));


  Simulator::Run ();

  /**
   * Check that the assignation is done in a RR fashion
   */
  NS_LOG_INFO ("DL - Test with " << m_nUser << " user(s) at distance " << m_dist);
  std::vector <uint64_t> dlDataRxed;
  for (int i = 0; i < m_nUser; i++)
    {
      // get the imsi
      uint64_t imsi = ueDevs.Get (i)->GetObject<LteUeNetDevice> ()->GetImsi ();
      // get the lcId
      uint8_t lcId = ueDevs.Get (i)->GetObject<LteUeNetDevice> ()->GetRrc ()->GetLcIdVector ().at (0);
      dlDataRxed.push_back (rlcStats->GetDlRxData (imsi, lcId));
      NS_LOG_INFO ("\tUser " << i << " imsi " << imsi << " bytes rxed " << (double)dlDataRxed.at (i) << "  thr " << (double)dlDataRxed.at (i) / simulationTime << " ref " << m_thrRefDl);
      NS_TEST_ASSERT_MSG_EQ_TOL ((double)dlDataRxed.at (i) / simulationTime, m_thrRefDl, m_thrRefDl * tolerance, " Unfair Throughput!");
    }

  NS_LOG_INFO ("UL - Test with " << m_nUser << " user(s) at distance " << m_dist);
  std::vector <uint64_t> ulDataRxed;
  for (int i = 0; i < m_nUser; i++)
    {
      // get the imsi
      uint64_t imsi = ueDevs.Get (i)->GetObject<LteUeNetDevice> ()->GetImsi ();
      // get the lcId
      uint8_t lcId = ueDevs.Get (i)->GetObject<LteUeNetDevice> ()->GetRrc ()->GetLcIdVector ().at (0);
      ulDataRxed.push_back (rlcStats->GetUlRxData (imsi, lcId));
      NS_LOG_INFO ("\tUser " << i << " imsi " << imsi << " bytes txed " << (double)ulDataRxed.at (i) << "  thr " << (double)ulDataRxed.at (i) / simulationTime << " ref " << m_thrRefUl);
      NS_TEST_ASSERT_MSG_EQ_TOL ((double)ulDataRxed.at (i) / simulationTime, m_thrRefUl, m_thrRefUl * tolerance, " Unfair Throughput!");
    }

  Simulator::Destroy ();
}
<|MERGE_RESOLUTION|>--- conflicted
+++ resolved
@@ -217,7 +217,7 @@
 //   LogComponentEnable ("LteEnbNetDevice", LOG_LEVEL_ALL);
 
 //   LogComponentEnable ("RrFfMacScheduler", LOG_LEVEL_ALL);
-  LogComponentEnable ("LenaTestRrFfMacCheduler", LOG_LEVEL_ALL);
+//   LogComponentEnable ("LenaTestRrFfMacCheduler", LOG_LEVEL_ALL);
 //   LogComponentEnable ("LenaHelper", LOG_LEVEL_ALL);
 //   LogComponentEnable ("RlcStatsCalculator", LOG_LEVEL_ALL);
 
@@ -257,14 +257,8 @@
   // Activate an EPS bearer
   enum EpsBearer::Qci q = EpsBearer::GBR_CONV_VOICE;
   EpsBearer bearer (q);
-<<<<<<< HEAD
   lena->ActivateEpsBearer (ueDevs, bearer, LteTft::Default ());
-
-  lena->SetAttribute ("PropagationModel", StringValue ("ns3::FriisSpectrumPropagationLossModel"));
-=======
-  lena->ActivateEpsBearer (ueDevs, bearer);
   
->>>>>>> 70fe924e
 
   Ptr<LteEnbNetDevice> lteEnbDev = enbDevs.Get (0)->GetObject<LteEnbNetDevice> ();
   Ptr<LteEnbPhy> enbPhy = lteEnbDev->GetPhy ();
